import * as fs from 'fs';
import { join, dirname } from 'path';
import * as iam from '@aws-cdk/aws-iam';
import * as s3 from '@aws-cdk/aws-s3';
import * as s3_assets from '@aws-cdk/aws-s3-assets';
<<<<<<< HEAD
import { FileSystem, Stack } from '@aws-cdk/core';
import { renderData } from './render-data';

// keep this import separate from other imports to reduce chance for merge conflicts with v2-main
// eslint-disable-next-line no-duplicate-imports, import/order
import { Construct } from '@aws-cdk/core';
=======
import { Construct } from 'constructs';
>>>>>>> 305f4036

/**
 * Source information.
 */
export interface SourceConfig {
  /**
   * The source bucket to deploy from.
   */
  readonly bucket: s3.IBucket;

  /**
   * An S3 object key in the source bucket that points to a zip file.
   */
  readonly zipObjectKey: string;

  /**
   * A set of markers to substitute in the source content.
   * @default - no markers
   */
  readonly markers?: Record<string, any>;
}

/**
 * Bind context for ISources
 */
export interface DeploymentSourceContext {
  /**
   * The role for the handler
   */
  readonly handlerRole: iam.IRole;
}

/**
 * Represents a source for bucket deployments.
 */
export interface ISource {
  /**
   * Binds the source to a bucket deployment.
   * @param scope The construct tree context.
   */
  bind(scope: Construct, context?: DeploymentSourceContext): SourceConfig;
}

/**
 * Specifies bucket deployment source.
 *
 * Usage:
 *
 *     Source.bucket(bucket, key)
 *     Source.asset('/local/path/to/directory')
 *     Source.asset('/local/path/to/a/file.zip')
 *     Source.data('hello/world/file.txt', 'Hello, world!')
 *     Source.data('config.json', { baz: topic.topicArn })
 *
 */
export class Source {
  /**
   * Uses a .zip file stored in an S3 bucket as the source for the destination bucket contents.
   *
   * Make sure you trust the producer of the archive.
   *
   * @param bucket The S3 Bucket
   * @param zipObjectKey The S3 object key of the zip file with contents
   */
  public static bucket(bucket: s3.IBucket, zipObjectKey: string): ISource {
    return {
      bind: (_: Construct, context?: DeploymentSourceContext) => {
        if (!context) {
          throw new Error('To use a Source.bucket(), context must be provided');
        }

        bucket.grantRead(context.handlerRole);
        return { bucket, zipObjectKey };
      },
    };
  }

  /**
   * Uses a local asset as the deployment source.
   *
   * If the local asset is a .zip archive, make sure you trust the
   * producer of the archive.
   *
   * @param path The path to a local .zip file or a directory
   */
  public static asset(path: string, options?: s3_assets.AssetOptions): ISource {
    return {
      bind(scope: Construct, context?: DeploymentSourceContext): SourceConfig {
        if (!context) {
          throw new Error('To use a Source.asset(), context must be provided');
        }

        let id = 1;
        while (scope.node.tryFindChild(`Asset${id}`)) {
          id++;
        }
        const asset = new s3_assets.Asset(scope, `Asset${id}`, {
          path,
          ...options,
        });
        if (!asset.isZipArchive) {
          throw new Error('Asset path must be either a .zip file or a directory');
        }
        asset.grantRead(context.handlerRole);

        return {
          bucket: asset.bucket,
          zipObjectKey: asset.s3ObjectKey,
        };
      },
    };
  }

  /**
   * Deploys an object with the specified string contents into the bucket. The
   * content can include deploy-time values (such as `snsTopic.topicArn`) that
   * will get resolved only during deployment.
   *
   * To store a JSON object use `Source.jsonData()`.
   *
   * @param objectKey The destination S3 object key (relative to the root of the
   * S3 deployment).
   * @param data The data to be stored in the object.
   */
  public static data(objectKey: string, data: string): ISource {
    return {
      bind: (scope: Construct, context?: DeploymentSourceContext) => {
        const workdir = FileSystem.mkdtemp('s3-deployment');
        const outputPath = join(workdir, objectKey);
        const rendered = renderData(scope, data);
        fs.mkdirSync(dirname(outputPath), { recursive: true });
        fs.writeFileSync(outputPath, rendered.text);
        const asset = this.asset(workdir).bind(scope, context);
        return {
          bucket: asset.bucket,
          zipObjectKey: asset.zipObjectKey,
          markers: rendered.markers,
        };
      },
    };
  }

  /**
   * Deploys an object with the specified JSON object into the bucket. The
   * object can include deploy-time values (such as `snsTopic.topicArn`) that
   * will get resolved only during deployment.
   *
   * @param objectKey The destination S3 object key (relative to the root of the
   * S3 deployment).
   * @param obj A JSON object.
   */
  public static jsonData(objectKey: string, obj: any): ISource {
    return {
      bind: (scope: Construct, context?: DeploymentSourceContext) => {
        return Source.data(objectKey, Stack.of(scope).toJsonString(obj)).bind(scope, context);
      },
    };
  }

  private constructor() { }
}<|MERGE_RESOLUTION|>--- conflicted
+++ resolved
@@ -3,16 +3,12 @@
 import * as iam from '@aws-cdk/aws-iam';
 import * as s3 from '@aws-cdk/aws-s3';
 import * as s3_assets from '@aws-cdk/aws-s3-assets';
-<<<<<<< HEAD
 import { FileSystem, Stack } from '@aws-cdk/core';
 import { renderData } from './render-data';
 
 // keep this import separate from other imports to reduce chance for merge conflicts with v2-main
 // eslint-disable-next-line no-duplicate-imports, import/order
-import { Construct } from '@aws-cdk/core';
-=======
 import { Construct } from 'constructs';
->>>>>>> 305f4036
 
 /**
  * Source information.
