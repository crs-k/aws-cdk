import * as path from 'path';
import { Annotations, Match, Template } from '@aws-cdk/assertions';
import { Key } from '@aws-cdk/aws-kms';
import { Asset } from '@aws-cdk/aws-s3-assets';
import { StringParameter } from '@aws-cdk/aws-ssm';
<<<<<<< HEAD
import { Stack } from '@aws-cdk/core';
=======
import * as cxschema from '@aws-cdk/cloud-assembly-schema';
import { App, Stack } from '@aws-cdk/core';
import * as cxapi from '@aws-cdk/cx-api';
>>>>>>> 54de667d
import {
  AmazonLinuxImage, BlockDeviceVolume, CloudFormationInit,
  EbsDeviceVolumeType, InitCommand, Instance, InstanceArchitecture, InstanceClass, InstanceSize, InstanceType, LaunchTemplate, UserData, Vpc,
} from '../lib';

let stack: Stack;
let vpc: Vpc;
beforeEach(() => {
  stack = new Stack();
  vpc = new Vpc(stack, 'VPC');
});

describe('instance', () => {
  test('instance is created with source/dest check switched off', () => {
    // WHEN
    new Instance(stack, 'Instance', {
      vpc,
      machineImage: new AmazonLinuxImage(),
      instanceType: InstanceType.of(InstanceClass.T3, InstanceSize.LARGE),
      sourceDestCheck: false,
    });

    // THEN
    Template.fromStack(stack).hasResourceProperties('AWS::EC2::Instance', {
      InstanceType: 't3.large',
      SourceDestCheck: false,
    });


  });
  test('instance is grantable', () => {
    // GIVEN
    const param = new StringParameter(stack, 'Param', { stringValue: 'Foobar' });
    const instance = new Instance(stack, 'Instance', {
      vpc,
      machineImage: new AmazonLinuxImage(),
      instanceType: InstanceType.of(InstanceClass.T3, InstanceSize.LARGE),
    });

    // WHEN
    param.grantRead(instance);

    // THEN
    Template.fromStack(stack).hasResourceProperties('AWS::IAM::Policy', {
      PolicyDocument: {
        Statement: [
          {
            Action: [
              'ssm:DescribeParameters',
              'ssm:GetParameters',
              'ssm:GetParameter',
              'ssm:GetParameterHistory',
            ],
            Effect: 'Allow',
            Resource: {
              'Fn::Join': [
                '',
                [
                  'arn:',
                  {
                    Ref: 'AWS::Partition',
                  },
                  ':ssm:',
                  {
                    Ref: 'AWS::Region',
                  },
                  ':',
                  {
                    Ref: 'AWS::AccountId',
                  },
                  ':parameter/',
                  {
                    Ref: 'Param165332EC',
                  },
                ],
              ],
            },
          },
        ],
        Version: '2012-10-17',
      },
    });


  });
  test('instance architecture is correctly discerned for arm instances', () => {
    // GIVEN
    const sampleInstanceClasses = [
      'a1', 't4g', 'c6g', 'c6gd', 'c6gn', 'm6g', 'm6gd', 'r6g', 'r6gd', 'g5g', 'im4gn', 'is4gen', // current Graviton-based instance classes
      'a13', 't11g', 'y10ng', 'z11ngd', // theoretical future Graviton-based instance classes
    ];

    for (const instanceClass of sampleInstanceClasses) {
      // WHEN
      const instanceType = InstanceType.of(instanceClass as InstanceClass, InstanceSize.XLARGE18);

      // THEN
      expect(instanceType.architecture).toBe(InstanceArchitecture.ARM_64);
    }


  });
  test('instance architecture is correctly discerned for x86-64 instance', () => {
    // GIVEN
    const sampleInstanceClasses = ['c5', 'm5ad', 'r5n', 'm6', 't3a', 'r6i']; // A sample of x86-64 instance classes

    for (const instanceClass of sampleInstanceClasses) {
      // WHEN
      const instanceType = InstanceType.of(instanceClass as InstanceClass, InstanceSize.XLARGE18);

      // THEN
      expect(instanceType.architecture).toBe(InstanceArchitecture.X86_64);
    }


  });
  test('instances with local NVME drive are correctly named', () => {
    // GIVEN
    const sampleInstanceClassKeys = [{
      key: 'R5D',
      value: 'r5d',
    }, {
      key: 'MEMORY5_NVME_DRIVE',
      value: 'r5d',
    }, {
      key: 'R5AD',
      value: 'r5ad',
    }, {
      key: 'MEMORY5_AMD_NVME_DRIVE',
      value: 'r5ad',
    }, {
      key: 'M5AD',
      value: 'm5ad',
    }, {
      key: 'STANDARD5_AMD_NVME_DRIVE',
      value: 'm5ad',
    }]; // A sample of instances with NVME drives

    for (const instanceClass of sampleInstanceClassKeys) {
      // WHEN
      const key = instanceClass.key as keyof(typeof InstanceClass);
      const instanceType = InstanceClass[key];

      // THEN
      expect(instanceType).toBe(instanceClass.value);
    }


  });
  test('instance architecture throws an error when instance type is invalid', () => {
    // GIVEN
    const malformedInstanceTypes = ['t4', 't4g.nano.', 't4gnano', ''];

    for (const malformedInstanceType of malformedInstanceTypes) {
      // WHEN
      const instanceType = new InstanceType(malformedInstanceType);

      // THEN
      expect(() => instanceType.architecture).toThrow('Malformed instance type identifier');
    }


  });
  test('can propagate EBS volume tags', () => {
    // WHEN
    new Instance(stack, 'Instance', {
      vpc,
      machineImage: new AmazonLinuxImage(),
      instanceType: InstanceType.of(InstanceClass.T3, InstanceSize.LARGE),
      propagateTagsToVolumeOnCreation: true,
    });

    // THEN
    Template.fromStack(stack).hasResourceProperties('AWS::EC2::Instance', {
      PropagateTagsToVolumeOnCreation: true,
    });
  });
  describe('blockDeviceMappings', () => {
    test('can set blockDeviceMappings', () => {
      // WHEN
      const kmsKey = new Key(stack, 'EbsKey');
      new Instance(stack, 'Instance', {
        vpc,
        machineImage: new AmazonLinuxImage(),
        instanceType: InstanceType.of(InstanceClass.T3, InstanceSize.LARGE),
        blockDevices: [{
          deviceName: 'ebs',
          mappingEnabled: true,
          volume: BlockDeviceVolume.ebs(15, {
            deleteOnTermination: true,
            encrypted: true,
            volumeType: EbsDeviceVolumeType.IO1,
            iops: 5000,
          }),
        }, {
          deviceName: 'ebs-gp3',
          mappingEnabled: true,
          volume: BlockDeviceVolume.ebs(15, {
            deleteOnTermination: true,
            encrypted: true,
            volumeType: EbsDeviceVolumeType.GP3,
            iops: 5000,
          }),
        }, {
          deviceName: 'ebs-cmk',
          mappingEnabled: true,
          volume: BlockDeviceVolume.ebs(15, {
            deleteOnTermination: true,
            encrypted: true,
            kmsKey: kmsKey,
            volumeType: EbsDeviceVolumeType.IO1,
            iops: 5000,
          }),
        }, {
          deviceName: 'ebs-snapshot',
          mappingEnabled: false,
          volume: BlockDeviceVolume.ebsFromSnapshot('snapshot-id', {
            volumeSize: 500,
            deleteOnTermination: false,
            volumeType: EbsDeviceVolumeType.SC1,
          }),
        }, {
          deviceName: 'ephemeral',
          volume: BlockDeviceVolume.ephemeral(0),
        }],
      });

      // THEN
      Template.fromStack(stack).hasResourceProperties('AWS::EC2::Instance', {
        BlockDeviceMappings: [
          {
            DeviceName: 'ebs',
            Ebs: {
              DeleteOnTermination: true,
              Encrypted: true,
              Iops: 5000,
              VolumeSize: 15,
              VolumeType: 'io1',
            },
          },
          {
            DeviceName: 'ebs-gp3',
            Ebs: {
              DeleteOnTermination: true,
              Encrypted: true,
              Iops: 5000,
              VolumeSize: 15,
              VolumeType: 'gp3',
            },
          },
          {
            DeviceName: 'ebs-cmk',
            Ebs: {
              DeleteOnTermination: true,
              Encrypted: true,
              KmsKeyId: {
                'Fn::GetAtt': [
                  'EbsKeyD3FEE551',
                  'Arn',
                ],
              },
              Iops: 5000,
              VolumeSize: 15,
              VolumeType: 'io1',
            },
          },
          {
            DeviceName: 'ebs-snapshot',
            Ebs: {
              DeleteOnTermination: false,
              SnapshotId: 'snapshot-id',
              VolumeSize: 500,
              VolumeType: 'sc1',
            },
            NoDevice: {},
          },
          {
            DeviceName: 'ephemeral',
            VirtualName: 'ephemeral0',
          },
        ],
      });


    });

    test('throws if ephemeral volumeIndex < 0', () => {
      // THEN
      expect(() => {
        new Instance(stack, 'Instance', {
          vpc,
          machineImage: new AmazonLinuxImage(),
          instanceType: InstanceType.of(InstanceClass.T3, InstanceSize.LARGE),
          blockDevices: [{
            deviceName: 'ephemeral',
            volume: BlockDeviceVolume.ephemeral(-1),
          }],
        });
      }).toThrow(/volumeIndex must be a number starting from 0/);


    });

    test('throws if volumeType === IO1 without iops', () => {
      // THEN
      expect(() => {
        new Instance(stack, 'Instance', {
          vpc,
          machineImage: new AmazonLinuxImage(),
          instanceType: InstanceType.of(InstanceClass.T3, InstanceSize.LARGE),
          blockDevices: [{
            deviceName: 'ebs',
            volume: BlockDeviceVolume.ebs(15, {
              deleteOnTermination: true,
              encrypted: true,
              volumeType: EbsDeviceVolumeType.IO1,
            }),
          }],
        });
      }).toThrow(/ops property is required with volumeType: EbsDeviceVolumeType.IO1/);
    });

    test('throws if volumeType === IO2 without iops', () => {
      // THEN
      expect(() => {
        new Instance(stack, 'Instance', {
          vpc,
          machineImage: new AmazonLinuxImage(),
          instanceType: InstanceType.of(InstanceClass.T3, InstanceSize.LARGE),
          blockDevices: [{
            deviceName: 'ebs',
            volume: BlockDeviceVolume.ebs(15, {
              deleteOnTermination: true,
              encrypted: true,
              volumeType: EbsDeviceVolumeType.IO2,
            }),
          }],
        });
      }).toThrow(/ops property is required with volumeType: EbsDeviceVolumeType.IO1 and EbsDeviceVolumeType.IO2/);
    });

    test('warning if iops without volumeType', () => {
      new Instance(stack, 'Instance', {
        vpc,
        machineImage: new AmazonLinuxImage(),
        instanceType: InstanceType.of(InstanceClass.T3, InstanceSize.LARGE),
        blockDevices: [{
          deviceName: 'ebs',
          volume: BlockDeviceVolume.ebs(15, {
            deleteOnTermination: true,
            encrypted: true,
            iops: 5000,
          }),
        }],
      });

      // THEN
<<<<<<< HEAD
      Annotations.fromStack(stack).hasWarning('/Default/Instance', 'iops will be ignored without volumeType: IO1, IO2, or GP3');
=======
      expect(instance.node.metadata[0].type).toEqual(cxschema.ArtifactMetadataEntryType.WARN);
      expect(instance.node.metadata[0].data).toEqual('iops will be ignored without volumeType: IO1, IO2, or GP3');


>>>>>>> 54de667d
    });

    test('warning if iops and invalid volumeType', () => {
      new Instance(stack, 'Instance', {
        vpc,
        machineImage: new AmazonLinuxImage(),
        instanceType: InstanceType.of(InstanceClass.T3, InstanceSize.LARGE),
        blockDevices: [{
          deviceName: 'ebs',
          volume: BlockDeviceVolume.ebs(15, {
            deleteOnTermination: true,
            encrypted: true,
            volumeType: EbsDeviceVolumeType.GP2,
            iops: 5000,
          }),
        }],
      });

      // THEN
<<<<<<< HEAD
      Annotations.fromStack(stack).hasWarning('/Default/Instance', 'iops will be ignored without volumeType: IO1, IO2, or GP3');
=======
      expect(instance.node.metadata[0].type).toEqual(cxschema.ArtifactMetadataEntryType.WARN);
      expect(instance.node.metadata[0].data).toEqual('iops will be ignored without volumeType: IO1, IO2, or GP3');


>>>>>>> 54de667d
    });
  });

  test('instance can be created with Private IP Address', () => {
    // WHEN
    new Instance(stack, 'Instance', {
      vpc,
      machineImage: new AmazonLinuxImage(),
      instanceType: InstanceType.of(InstanceClass.T3, InstanceSize.LARGE),
      privateIpAddress: '10.0.0.2',
    });

    // THEN
    Template.fromStack(stack).hasResourceProperties('AWS::EC2::Instance', {
      InstanceType: 't3.large',
      PrivateIpAddress: '10.0.0.2',
    });


  });

  test('instance requires IMDSv2', () => {
    // WHEN
    const instance = new Instance(stack, 'Instance', {
      vpc,
      machineImage: new AmazonLinuxImage(),
      instanceType: new InstanceType('t2.micro'),
      requireImdsv2: true,
    });

    // Force stack synth so the InstanceRequireImdsv2Aspect is applied
    Template.fromStack(stack);

    // THEN
    const launchTemplate = instance.node.tryFindChild('LaunchTemplate') as LaunchTemplate;
    expect(launchTemplate).toBeDefined();
    Template.fromStack(stack).hasResourceProperties('AWS::EC2::LaunchTemplate', {
      LaunchTemplateName: stack.resolve(launchTemplate.launchTemplateName),
      LaunchTemplateData: {
        MetadataOptions: {
          HttpTokens: 'required',
        },
      },
    });
    Template.fromStack(stack).hasResourceProperties('AWS::EC2::Instance', {
      LaunchTemplate: {
        LaunchTemplateName: stack.resolve(launchTemplate.launchTemplateName),
      },
    });
  });
});

test('add CloudFormation Init to instance', () => {
  // GIVEN
  new Instance(stack, 'Instance', {
    vpc,
    machineImage: new AmazonLinuxImage(),
    instanceType: InstanceType.of(InstanceClass.T3, InstanceSize.LARGE),
    init: CloudFormationInit.fromElements(
      InitCommand.shellCommand('echo hello'),
    ),
  });

  // THEN
  Template.fromStack(stack).hasResourceProperties('AWS::EC2::Instance', {
    UserData: {
      'Fn::Base64': {
        'Fn::Join': ['', [
          '#!/bin/bash\n# fingerprint: 85ac432b1de1144f\n(\n  set +e\n  /opt/aws/bin/cfn-init -v --region ',
          { Ref: 'AWS::Region' },
          ' --stack ',
          { Ref: 'AWS::StackName' },
          ' --resource InstanceC1063A87 -c default\n  /opt/aws/bin/cfn-signal -e $? --region ',
          { Ref: 'AWS::Region' },
          ' --stack ',
          { Ref: 'AWS::StackName' },
          ' --resource InstanceC1063A87\n  cat /var/log/cfn-init.log >&2\n)',
        ]],
      },
    },
  });
  Template.fromStack(stack).hasResourceProperties('AWS::IAM::Policy', {
    PolicyDocument: {
      Statement: Match.arrayWith([{
        Action: ['cloudformation:DescribeStackResource', 'cloudformation:SignalResource'],
        Effect: 'Allow',
        Resource: { Ref: 'AWS::StackId' },
      }]),
      Version: '2012-10-17',
    },
  });
  Template.fromStack(stack).hasResource('AWS::EC2::Instance', {
    CreationPolicy: {
      ResourceSignal: {
        Count: 1,
        Timeout: 'PT5M',
      },
    },
  });
});

test('cause replacement from s3 asset in userdata', () => {
  // GIVEN
  const app = new App({
    context: {
      [cxapi.NEW_STYLE_STACK_SYNTHESIS_CONTEXT]: false,
    },
  });
  stack = new Stack(app);
  vpc = new Vpc(stack, 'Vpc)');
  const userData1 = UserData.forLinux();
  const asset1 = new Asset(stack, 'UserDataAssets1', {
    path: path.join(__dirname, 'asset-fixture', 'data.txt'),
  });
  userData1.addS3DownloadCommand({ bucket: asset1.bucket, bucketKey: asset1.s3ObjectKey });

  const userData2 = UserData.forLinux();
  const asset2 = new Asset(stack, 'UserDataAssets2', {
    path: path.join(__dirname, 'asset-fixture', 'data.txt'),
  });
  userData2.addS3DownloadCommand({ bucket: asset2.bucket, bucketKey: asset2.s3ObjectKey });

  // WHEN
  new Instance(stack, 'InstanceOne', {
    vpc,
    machineImage: new AmazonLinuxImage(),
    instanceType: InstanceType.of(InstanceClass.T3, InstanceSize.LARGE),
    userData: userData1,
    userDataCausesReplacement: true,
  });
  new Instance(stack, 'InstanceTwo', {
    vpc,
    machineImage: new AmazonLinuxImage(),
    instanceType: InstanceType.of(InstanceClass.T3, InstanceSize.LARGE),
    userData: userData2,
    userDataCausesReplacement: true,
  });

  // THEN -- both instances have the same userData hash, telling us the hash is based
  // on the actual asset hash and not accidentally on the token stringification of them.
  // (which would base the hash on '${Token[1234.bla]}'
  const hash = 'f88eace39faf39d7';
  Template.fromStack(stack).templateMatches(Match.objectLike({
    Resources: Match.objectLike({
      [`InstanceOne5B821005${hash}`]: Match.objectLike({ Type: 'AWS::EC2::Instance', Properties: Match.anyValue() }),
      [`InstanceTwoDC29A7A7${hash}`]: Match.objectLike({ Type: 'AWS::EC2::Instance', Properties: Match.anyValue() }),
    }),
  }));
});<|MERGE_RESOLUTION|>--- conflicted
+++ resolved
@@ -3,13 +3,8 @@
 import { Key } from '@aws-cdk/aws-kms';
 import { Asset } from '@aws-cdk/aws-s3-assets';
 import { StringParameter } from '@aws-cdk/aws-ssm';
-<<<<<<< HEAD
-import { Stack } from '@aws-cdk/core';
-=======
-import * as cxschema from '@aws-cdk/cloud-assembly-schema';
 import { App, Stack } from '@aws-cdk/core';
 import * as cxapi from '@aws-cdk/cx-api';
->>>>>>> 54de667d
 import {
   AmazonLinuxImage, BlockDeviceVolume, CloudFormationInit,
   EbsDeviceVolumeType, InitCommand, Instance, InstanceArchitecture, InstanceClass, InstanceSize, InstanceType, LaunchTemplate, UserData, Vpc,
@@ -367,14 +362,7 @@
       });
 
       // THEN
-<<<<<<< HEAD
       Annotations.fromStack(stack).hasWarning('/Default/Instance', 'iops will be ignored without volumeType: IO1, IO2, or GP3');
-=======
-      expect(instance.node.metadata[0].type).toEqual(cxschema.ArtifactMetadataEntryType.WARN);
-      expect(instance.node.metadata[0].data).toEqual('iops will be ignored without volumeType: IO1, IO2, or GP3');
-
-
->>>>>>> 54de667d
     });
 
     test('warning if iops and invalid volumeType', () => {
@@ -394,14 +382,7 @@
       });
 
       // THEN
-<<<<<<< HEAD
       Annotations.fromStack(stack).hasWarning('/Default/Instance', 'iops will be ignored without volumeType: IO1, IO2, or GP3');
-=======
-      expect(instance.node.metadata[0].type).toEqual(cxschema.ArtifactMetadataEntryType.WARN);
-      expect(instance.node.metadata[0].data).toEqual('iops will be ignored without volumeType: IO1, IO2, or GP3');
-
-
->>>>>>> 54de667d
     });
   });
 
