import '@aws-cdk/assert-internal/jest';
import * as cdk from '@aws-cdk/core';
import { IStage } from '../lib/action';
import { Artifact } from '../lib/artifact';
import { Pipeline } from '../lib/pipeline';
import { validateName } from '../lib/private/validation';
import { FakeSourceAction } from './fake-source-action';

interface NameValidationTestCase {
  name: string;
  shouldPassValidation: boolean;
  explanation: string;
}

describe('general validation', () => {
  test('name validation', () => {
    const cases: NameValidationTestCase[] = [
      { name: 'BlahBleep123.@-_', shouldPassValidation: true, explanation: 'should be valid' },
      { name: '', shouldPassValidation: false, explanation: 'the empty string should be invalid' },
      { name: ' BlahBleep', shouldPassValidation: false, explanation: 'spaces should be invalid' },
      { name: '!BlahBleep', shouldPassValidation: false, explanation: '\'!\' should be invalid' },
    ];

    cases.forEach(testCase => {
      const name = testCase.name;
      const validationBlock = () => { validateName('test thing', name); };
      if (testCase.shouldPassValidation) {
        expect(validationBlock).not.toThrow();
      } else {
        expect(validationBlock).toThrow();
      }
    });


  });

  describe('Stage validation', () => {
    test('should fail if Stage has no Actions', () => {
      const stage = stageForTesting();

      expect((stage as any).validate().length).toEqual(1);


    });
  });

  describe('Pipeline validation', () => {
    test('should fail if Pipeline has no Stages', () => {
      const stack = new cdk.Stack();
      const pipeline = new Pipeline(stack, 'Pipeline');

<<<<<<< HEAD
      expect(cdk.ConstructNode.validate(pipeline.node).length).toEqual(1);
=======
      test.deepEqual(pipeline.node.validate().length, 1);
>>>>>>> 1e54fb92


    });

    test('should fail if Pipeline has a Source Action in a non-first Stage', () => {
      const stack = new cdk.Stack();
      const pipeline = new Pipeline(stack, 'Pipeline');

      pipeline.addStage({
        stageName: 'FirstStage',
        actions: [
          new FakeSourceAction({
            actionName: 'FakeSource',
            output: new Artifact(),
          }),
        ],
      });

<<<<<<< HEAD
      expect(cdk.ConstructNode.validate(pipeline.node).length).toEqual(1);

=======
      test.deepEqual(pipeline.node.validate().length, 1);
>>>>>>> 1e54fb92

    });
  });
});

function stageForTesting(): IStage {
  const stack = new cdk.Stack();
  const pipeline = new Pipeline(stack, 'Pipeline');
  return pipeline.addStage({ stageName: 'stage' });
}<|MERGE_RESOLUTION|>--- conflicted
+++ resolved
@@ -49,11 +49,7 @@
       const stack = new cdk.Stack();
       const pipeline = new Pipeline(stack, 'Pipeline');
 
-<<<<<<< HEAD
-      expect(cdk.ConstructNode.validate(pipeline.node).length).toEqual(1);
-=======
-      test.deepEqual(pipeline.node.validate().length, 1);
->>>>>>> 1e54fb92
+      expect(pipeline.node.validate().length).toEqual(1);
 
 
     });
@@ -72,12 +68,8 @@
         ],
       });
 
-<<<<<<< HEAD
-      expect(cdk.ConstructNode.validate(pipeline.node).length).toEqual(1);
+      expect(pipeline.node.validate().length).toEqual(1);
 
-=======
-      test.deepEqual(pipeline.node.validate().length, 1);
->>>>>>> 1e54fb92
 
     });
   });
