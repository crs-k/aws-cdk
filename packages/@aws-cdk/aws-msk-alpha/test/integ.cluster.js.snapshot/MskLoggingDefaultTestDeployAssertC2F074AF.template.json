--- conflicted
+++ resolved
@@ -40,11 +40,7 @@
      }
     },
     "flattenResponse": "false",
-<<<<<<< HEAD
     "salt": "1717274624390"
-=======
-    "salt": "1716500047495"
->>>>>>> 65d4f1a7
    },
    "UpdateReplacePolicy": "Delete",
    "DeletionPolicy": "Delete"
