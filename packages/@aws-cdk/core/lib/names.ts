import { Construct, Node } from 'constructs';
<<<<<<< HEAD
import { ConstructNode } from './construct-compat';
=======
>>>>>>> d0fbc433
import { makeUniqueId } from './private/uniqueid';

/**
 * Functions for devising unique names for constructs. For example, those can be
 * used to allocate unique physical names for resources.
 */
export class Names {
  /**
   * Returns a CloudFormation-compatible unique identifier for a construct based
   * on its path. The identifier includes a human readable portion rendered
   * from the path components and a hash suffix.
   *
   * @param construct The construct
   * @returns a unique id based on the construct path
   */
  public static uniqueId(construct: Construct): string {
    const node = Node.of(construct);
    const components = node.scopes.slice(1).map(c => Node.of(c).id);
    return components.length > 0 ? makeUniqueId(components) : '';
  }

  /**
   * Returns a CloudFormation-compatible unique identifier for a construct based
   * on its path. The identifier includes a human readable portion rendered
   * from the path components and a hash suffix.
   *
   * TODO (v2): replace with API to use `constructs.Node`.
   *
   * @param node The construct node
   * @returns a unique id based on the construct path
   */
  public static nodeUniqueId(node: Node): string {
    const components = node.scopes.slice(1).map(c => Node.of(c).id);
    return components.length > 0 ? makeUniqueId(components) : '';
  }

  private constructor() {}
}<|MERGE_RESOLUTION|>--- conflicted
+++ resolved
@@ -1,8 +1,4 @@
 import { Construct, Node } from 'constructs';
-<<<<<<< HEAD
-import { ConstructNode } from './construct-compat';
-=======
->>>>>>> d0fbc433
 import { makeUniqueId } from './private/uniqueid';
 
 /**
